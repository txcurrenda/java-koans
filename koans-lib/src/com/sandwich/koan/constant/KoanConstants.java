package com.sandwich.koan.constant;

<<<<<<< HEAD
import java.io.File;
=======
import com.sandwich.util.io.IOConstants;
>>>>>>> de85df97





public abstract class KoanConstants {

	private KoanConstants(){}
	
	public static final char	EXIT_CHARACTER		= 'Q';
	public static boolean 		DEBUG				= false;
//	public static boolean 		DEBUG				= true;
	public static final boolean ENABLE_ENCOURAGEMENT= false;
	
	public static String 		PROJ_MAIN_FOLDER	= "koans";
	public static String 		PROJ_TESTS_FOLDER	= "koans-tests";
	
	public static String  		SOURCE_FOLDER		= "src";
	public static String  		BIN_FOLDER			= "bin";
	public static String  		DATA_FOLDER			= "data";
	public static String  		TESTS_FOLDER		= "test";
	public static String 		LIB_FOLDER 			= "lib";
	
	public static final String  __					= "REPLACE ME";
	public static final String  PATH_XML_NAME 		= "PathToEnlightment.xml";
	public static final String  FILESYSTEM_SEPARATOR= System.getProperty("file.separator");
	public static final String  PATH_XML_LOCATION	= new File("").getAbsolutePath().replace("koans-tests", "koans").replace(FILESYSTEM_SEPARATOR+"src", "")
	  												+ FILESYSTEM_SEPARATOR + "src" + FILESYSTEM_SEPARATOR + PATH_XML_NAME;
	
	public static final String  DESCRIPTION			= "description";
	public static final String  ARGUMENTS			= "args";
	
	public static final String  EOL					= System.getProperty("line.separator");
<<<<<<< HEAD
	public static final String  EOLS				= "[\n\r"+EOL+"]";
	public static final String  PERIOD 				= ".";
=======
	public static final String  FILESYSTEM_SEPARATOR= System.getProperty("file.separator");
	public static final String  EOLS				= "[\n\r"+EOL+"]";
	
	public static final String  PERIOD 				= IOConstants.PERIOD;
>>>>>>> de85df97
	public static final String  EXPECTATION_LEFT_ARG= "has expectation as wrong argument!";
	public static final String  EXPECTED_LEFT 		= "expected:<";
	public static final String  EXPECTED_RIGHT 		= ">";
	public static final String  LINE_NO_START		= ".java:";
	public static final String  LINE_NO_END 		= ")";
	
	public static final String  DEFAULT_KOAN_DESC	= "TODO: Add a description of what the koan is intended to teach the pupil";
	public static final String  LEVEL 				= "Level: ";
	public static final String 	APP_NAME 			= "Java Koans";
	public static final String 	ALL_SUCCEEDED		= "Way to go! You've completed all of the koans! Feel like writing any?";
	public static final String 	WHATS_WRONG 		= "What went wrong:";
	public static final String 	CONQUERED			= "You have conquered";
	public static final String 	OUT_OF 				= "out of";
	public static final String 	KOAN				= "koan";
	public static final String 	ENCOURAGEMENT		= "Keep going, you will persevere!";
	public static final String 	PASSING_SUITES		= "Passing Suites:";
	public static final String 	FAILING_SUITES		= "Remaining Suites:";
	public static final String 	INVESTIGATE_IN_THE	= "Ponder what's going wrong in the";
	public static final String 	PROGRESS 			= "Progress:";
	public static final String 	COMPLETE_CHAR 		= "X";
	public static final String 	INCOMPLETE_CHAR		= "-";
	
	public static final int		PROGRESS_BAR_WIDTH	= 50;
	public static final String 	PROGRESS_BAR_START	= "[";
	public static final String 	PROGRESS_BAR_END	= "]";
	
	public static final String  XML_PARAMETER_START = "${";
	public static final String  XML_PARAMETER_END 	= "}";
	
}<|MERGE_RESOLUTION|>--- conflicted
+++ resolved
@@ -1,10 +1,6 @@
 package com.sandwich.koan.constant;
 
-<<<<<<< HEAD
-import java.io.File;
-=======
 import com.sandwich.util.io.IOConstants;
->>>>>>> de85df97
 
 
 
@@ -13,40 +9,25 @@
 public abstract class KoanConstants {
 
 	private KoanConstants(){}
-	
-	public static final char	EXIT_CHARACTER		= 'Q';
+
 	public static boolean 		DEBUG				= false;
 //	public static boolean 		DEBUG				= true;
 	public static final boolean ENABLE_ENCOURAGEMENT= false;
 	
-	public static String 		PROJ_MAIN_FOLDER	= "koans";
-	public static String 		PROJ_TESTS_FOLDER	= "koans-tests";
-	
-	public static String  		SOURCE_FOLDER		= "src";
-	public static String  		BIN_FOLDER			= "bin";
-	public static String  		DATA_FOLDER			= "data";
-	public static String  		TESTS_FOLDER		= "test";
-	public static String 		LIB_FOLDER 			= "lib";
-	
 	public static final String  __					= "REPLACE ME";
 	public static final String  PATH_XML_NAME 		= "PathToEnlightment.xml";
-	public static final String  FILESYSTEM_SEPARATOR= System.getProperty("file.separator");
-	public static final String  PATH_XML_LOCATION	= new File("").getAbsolutePath().replace("koans-tests", "koans").replace(FILESYSTEM_SEPARATOR+"src", "")
-	  												+ FILESYSTEM_SEPARATOR + "src" + FILESYSTEM_SEPARATOR + PATH_XML_NAME;
+//	public static final String  PATH_XML			= "src/";  // TODO: Adapt so dev and deployed can use same path
+	public static final String  PATH_XML			= "";
+	public static final String  PATH_XML_LOCATION 	= PATH_XML+PATH_XML_NAME; 
 	
 	public static final String  DESCRIPTION			= "description";
 	public static final String  ARGUMENTS			= "args";
 	
 	public static final String  EOL					= System.getProperty("line.separator");
-<<<<<<< HEAD
-	public static final String  EOLS				= "[\n\r"+EOL+"]";
-	public static final String  PERIOD 				= ".";
-=======
 	public static final String  FILESYSTEM_SEPARATOR= System.getProperty("file.separator");
 	public static final String  EOLS				= "[\n\r"+EOL+"]";
 	
 	public static final String  PERIOD 				= IOConstants.PERIOD;
->>>>>>> de85df97
 	public static final String  EXPECTATION_LEFT_ARG= "has expectation as wrong argument!";
 	public static final String  EXPECTED_LEFT 		= "expected:<";
 	public static final String  EXPECTED_RIGHT 		= ">";
