--- conflicted
+++ resolved
@@ -1,14 +1,3 @@
-<<<<<<< HEAD
-package com.sandwich.koan.path.xmltransformation;
-
-import com.sandwich.koan.path.PathToEnlightenment.Path;
-
-public interface XmlToPathTransformer {
-
-	public Path transform();
-	
-}
-=======
 package com.sandwich.koan.path.xmltransformation;
 
 import java.io.File;
@@ -164,5 +153,3 @@
 		}
 	}
 }
-
->>>>>>> de85df97
